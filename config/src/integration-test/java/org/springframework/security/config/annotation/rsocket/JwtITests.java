/*
 * Copyright 2002-2013 the original author or authors.
 *
 * Licensed under the Apache License, Version 2.0 (the "License");
 * you may not use this file except in compliance with the License.
 * You may obtain a copy of the License at
 *
 *      https://www.apache.org/licenses/LICENSE-2.0
 *
 * Unless required by applicable law or agreed to in writing, software
 * distributed under the License is distributed on an "AS IS" BASIS,
 * WITHOUT WARRANTIES OR CONDITIONS OF ANY KIND, either express or implied.
 * See the License for the specific language governing permissions and
 * limitations under the License.
 */

package org.springframework.security.config.annotation.rsocket;

import java.util.ArrayList;
import java.util.Arrays;
import java.util.List;

<<<<<<< HEAD
import io.rsocket.core.RSocketServer;
=======
import io.rsocket.RSocketFactory;
>>>>>>> 36ae1fe3
import io.rsocket.frame.decoder.PayloadDecoder;
import io.rsocket.metadata.WellKnownMimeType;
import io.rsocket.transport.netty.server.CloseableChannel;
import io.rsocket.transport.netty.server.TcpServerTransport;
import org.junit.After;
import org.junit.Before;
import org.junit.Test;
import org.junit.runner.RunWith;
import reactor.core.publisher.Mono;

import org.springframework.beans.factory.annotation.Autowired;
import org.springframework.context.annotation.Bean;
import org.springframework.context.annotation.Configuration;
import org.springframework.messaging.handler.annotation.MessageMapping;
import org.springframework.messaging.rsocket.RSocketRequester;
import org.springframework.messaging.rsocket.RSocketStrategies;
import org.springframework.messaging.rsocket.annotation.support.RSocketMessageHandler;
import org.springframework.security.config.Customizer;
import org.springframework.security.oauth2.core.oidc.IdTokenClaimNames;
import org.springframework.security.oauth2.jwt.Jwt;
import org.springframework.security.oauth2.jwt.ReactiveJwtDecoder;
import org.springframework.security.oauth2.jwt.TestJwts;
import org.springframework.security.rsocket.core.PayloadSocketAcceptorInterceptor;
import org.springframework.security.rsocket.core.SecuritySocketAcceptorInterceptor;
import org.springframework.security.rsocket.metadata.BearerTokenAuthenticationEncoder;
import org.springframework.security.rsocket.metadata.BearerTokenMetadata;
import org.springframework.stereotype.Controller;
import org.springframework.test.context.ContextConfiguration;
import org.springframework.test.context.junit4.SpringRunner;
import org.springframework.util.MimeType;
import org.springframework.util.MimeTypeUtils;

<<<<<<< HEAD
import static io.rsocket.metadata.WellKnownMimeType.MESSAGE_RSOCKET_AUTHENTICATION;
=======
>>>>>>> 36ae1fe3
import static org.assertj.core.api.Assertions.assertThat;
import static org.mockito.ArgumentMatchers.any;
import static org.mockito.BDDMockito.given;
import static org.mockito.Mockito.mock;

/**
 * @author Rob Winch
 */
@ContextConfiguration
@RunWith(SpringRunner.class)
public class JwtITests {

	@Autowired
	RSocketMessageHandler handler;

	@Autowired
	SecuritySocketAcceptorInterceptor interceptor;

	@Autowired
	ServerController controller;

	@Autowired
	ReactiveJwtDecoder decoder;

	private CloseableChannel server;

	private RSocketRequester requester;

	@Before
	public void setup() {
<<<<<<< HEAD
		this.server = RSocketServer.create()
				.payloadDecoder(PayloadDecoder.ZERO_COPY)
				.interceptors((registry) -> {
					registry.forSocketAcceptor(this.interceptor);
				})
				.acceptor(this.handler.responder())
				.bind(TcpServerTransport.create("localhost", 0))
				.block();
=======
		this.server = RSocketFactory.receive().frameDecoder(PayloadDecoder.ZERO_COPY)
				.addSocketAcceptorPlugin(this.interceptor).acceptor(this.handler.responder())
				.transport(TcpServerTransport.create("localhost", 0)).start().block();
>>>>>>> 36ae1fe3
	}

	@After
	public void dispose() {
		this.requester.rsocket().dispose();
		this.server.dispose();
		this.controller.payloads.clear();
	}

	@Test
	public void routeWhenBearerThenAuthorized() {
		BearerTokenMetadata credentials = new BearerTokenMetadata("token");
		given(this.decoder.decode(any())).willReturn(Mono.just(jwt()));
		// @formatter:off
		this.requester = requester()
			.setupMetadata(credentials.getToken(), BearerTokenMetadata.BEARER_AUTHENTICATION_MIME_TYPE)
			.connectTcp(this.server.address().getHostName(), this.server.address().getPort())
			.block();
		String hiRob = this.requester.route("secure.retrieve-mono")
			.data("rob")
			.retrieveMono(String.class)
			.block();
		// @formatter:on
		assertThat(hiRob).isEqualTo("Hi rob");
	}

	@Test
	public void routeWhenAuthenticationBearerThenAuthorized() {
		MimeType authenticationMimeType = MimeTypeUtils
				.parseMimeType(WellKnownMimeType.MESSAGE_RSOCKET_AUTHENTICATION.getString());
		BearerTokenMetadata credentials = new BearerTokenMetadata("token");
		given(this.decoder.decode(any())).willReturn(Mono.just(jwt()));
		// @formatter:off
		this.requester = requester().setupMetadata(credentials, authenticationMimeType)
				.connectTcp(this.server.address().getHostName(), this.server.address().getPort())
				.block();
		String hiRob = this.requester.route("secure.retrieve-mono")
				.data("rob")
				.retrieveMono(String.class).block();
		// @formatter:on
		assertThat(hiRob).isEqualTo("Hi rob");
	}

	private Jwt jwt() {
		return TestJwts.jwt().claim(IdTokenClaimNames.ISS, "https://issuer.example.com")
				.claim(IdTokenClaimNames.SUB, "rob").claim(IdTokenClaimNames.AUD, Arrays.asList("client-id")).build();
	}

	private RSocketRequester.Builder requester() {
		return RSocketRequester.builder().rsocketStrategies(this.handler.getRSocketStrategies());
	}

	@Configuration
	@EnableRSocketSecurity
	static class Config {

		@Bean
		ServerController controller() {
			return new ServerController();
		}

		@Bean
		RSocketMessageHandler messageHandler() {
			RSocketMessageHandler handler = new RSocketMessageHandler();
			handler.setRSocketStrategies(rsocketStrategies());
			return handler;
		}

		@Bean
		RSocketStrategies rsocketStrategies() {
			return RSocketStrategies.builder().encoder(new BearerTokenAuthenticationEncoder()).build();
		}

		@Bean
		PayloadSocketAcceptorInterceptor rsocketInterceptor(RSocketSecurity rsocket) {
			rsocket.authorizePayload((authorize) -> authorize.anyRequest().authenticated().anyExchange().permitAll())
					.jwt(Customizer.withDefaults());
			return rsocket.build();
		}

		@Bean
		ReactiveJwtDecoder jwtDecoder() {
			return mock(ReactiveJwtDecoder.class);
		}

	}

	@Controller
	static class ServerController {

		private List<String> payloads = new ArrayList<>();

		@MessageMapping("**")
		String connect(String payload) {
			return "Hi " + payload;
		}

	}

}<|MERGE_RESOLUTION|>--- conflicted
+++ resolved
@@ -20,11 +20,7 @@
 import java.util.Arrays;
 import java.util.List;
 
-<<<<<<< HEAD
 import io.rsocket.core.RSocketServer;
-=======
-import io.rsocket.RSocketFactory;
->>>>>>> 36ae1fe3
 import io.rsocket.frame.decoder.PayloadDecoder;
 import io.rsocket.metadata.WellKnownMimeType;
 import io.rsocket.transport.netty.server.CloseableChannel;
@@ -57,10 +53,6 @@
 import org.springframework.util.MimeType;
 import org.springframework.util.MimeTypeUtils;
 
-<<<<<<< HEAD
-import static io.rsocket.metadata.WellKnownMimeType.MESSAGE_RSOCKET_AUTHENTICATION;
-=======
->>>>>>> 36ae1fe3
 import static org.assertj.core.api.Assertions.assertThat;
 import static org.mockito.ArgumentMatchers.any;
 import static org.mockito.BDDMockito.given;
@@ -91,20 +83,16 @@
 
 	@Before
 	public void setup() {
-<<<<<<< HEAD
+		// @formatter:off
 		this.server = RSocketServer.create()
-				.payloadDecoder(PayloadDecoder.ZERO_COPY)
-				.interceptors((registry) -> {
-					registry.forSocketAcceptor(this.interceptor);
-				})
-				.acceptor(this.handler.responder())
-				.bind(TcpServerTransport.create("localhost", 0))
-				.block();
-=======
-		this.server = RSocketFactory.receive().frameDecoder(PayloadDecoder.ZERO_COPY)
-				.addSocketAcceptorPlugin(this.interceptor).acceptor(this.handler.responder())
-				.transport(TcpServerTransport.create("localhost", 0)).start().block();
->>>>>>> 36ae1fe3
+			.payloadDecoder(PayloadDecoder.ZERO_COPY)
+			.interceptors((registry) ->
+				registry.forSocketAcceptor(this.interceptor)
+			)
+			.acceptor(this.handler.responder())
+			.bind(TcpServerTransport.create("localhost", 0))
+			.block();
+		// @formatter:on
 	}
 
 	@After
