/*
<<<<<<< HEAD
 * Copyright 2002-2023 the original author or authors.
=======
 * Copyright 2002-2024 the original author or authors.
>>>>>>> dcb8c563
 *
 * Licensed under the Apache License, Version 2.0 (the "License");
 * you may not use this file except in compliance with the License.
 * You may obtain a copy of the License at
 *
 *      https://www.apache.org/licenses/LICENSE-2.0
 *
 * Unless required by applicable law or agreed to in writing, software
 * distributed under the License is distributed on an "AS IS" BASIS,
 * WITHOUT WARRANTIES OR CONDITIONS OF ANY KIND, either express or implied.
 * See the License for the specific language governing permissions and
 * limitations under the License.
 */

package org.springframework.security.web.csrf;

import java.security.SecureRandom;
import java.util.Arrays;
import java.util.Base64;

import org.junit.jupiter.api.BeforeEach;
import org.junit.jupiter.api.Test;
import org.mockito.stubbing.Answer;

import org.springframework.mock.web.MockHttpServletRequest;
import org.springframework.mock.web.MockHttpServletResponse;

import static org.assertj.core.api.Assertions.assertThat;
import static org.assertj.core.api.Assertions.assertThatIllegalArgumentException;
import static org.assertj.core.api.Assertions.assertThatIllegalStateException;
import static org.mockito.ArgumentMatchers.any;
import static org.mockito.BDDMockito.willAnswer;
import static org.mockito.Mockito.mock;
import static org.mockito.Mockito.verify;
import static org.mockito.Mockito.verifyNoMoreInteractions;

/**
 * Tests for {@link XorCsrfTokenRequestAttributeHandler}.
 *
 * @author Steve Riesenberg
 * @since 5.8
 */
public class XorCsrfTokenRequestAttributeHandlerTests {

	/*
	 * Token format: 3 random pad bytes + 3 padded bytes.
	 */
	private static final byte[] XOR_CSRF_TOKEN_BYTES = new byte[] { 1, 1, 1, 96, 99, 98 };

	private static final String XOR_CSRF_TOKEN_VALUE = Base64.getEncoder().encodeToString(XOR_CSRF_TOKEN_BYTES);

	private MockHttpServletRequest request;

	private MockHttpServletResponse response;

	private CsrfToken token;

	private SecureRandom secureRandom;

	private XorCsrfTokenRequestAttributeHandler handler;

	@BeforeEach
	public void setup() {
		this.request = new MockHttpServletRequest();
		this.response = new MockHttpServletResponse();
		this.token = new DefaultCsrfToken("headerName", "paramName", "abc");
		this.secureRandom = mock(SecureRandom.class);
		this.handler = new XorCsrfTokenRequestAttributeHandler();
	}

	@Test
	public void setSecureRandomWhenNullThenThrowsIllegalArgumentException() {
		// @formatter:off
		assertThatIllegalArgumentException()
				.isThrownBy(() -> this.handler.setSecureRandom(null))
				.withMessage("secureRandom cannot be null");
		// @formatter:on
	}

	@Test
	public void handleWhenRequestIsNullThenThrowsIllegalArgumentException() {
		// @formatter:off
		assertThatIllegalArgumentException()
				.isThrownBy(() -> this.handler.handle(null, this.response, () -> this.token))
				.withMessage("request cannot be null");
		// @formatter:on
	}

	@Test
	public void handleWhenResponseIsNullThenThrowsIllegalArgumentException() {
		// @formatter:off
		assertThatIllegalArgumentException()
				.isThrownBy(() -> this.handler.handle(this.request, null, () -> this.token))
				.withMessage("response cannot be null");
		// @formatter:on
	}

	@Test
	public void handleWhenCsrfTokenSupplierIsNullThenThrowsIllegalArgumentException() {
		// @formatter:off
		assertThatIllegalArgumentException()
				.isThrownBy(() -> this.handler.handle(this.request, this.response, null))
				.withMessage("deferredCsrfToken cannot be null");
		// @formatter:on
	}

	@Test
	public void handleWhenCsrfTokenIsNullThenThrowsIllegalStateException() {
		this.handler.handle(this.request, this.response, () -> null);
		CsrfToken csrfTokenAttribute = (CsrfToken) this.request.getAttribute("_csrf");
		// @formatter:off
		assertThatIllegalStateException()
				.isThrownBy(csrfTokenAttribute::getToken)
				.withMessage("csrfToken supplier returned null");
		// @formatter:on
	}

	@Test
	public void handleWhenCsrfRequestAttributeSetThenUsed() {
		willAnswer(fillByteArray()).given(this.secureRandom).nextBytes(anyByteArray());

		this.handler.setSecureRandom(this.secureRandom);
		this.handler.setCsrfRequestAttributeName("_csrf");
		this.handler.handle(this.request, this.response, () -> this.token);
		assertThat(this.request.getAttribute(CsrfToken.class.getName())).isNotNull();
		assertThat(this.request.getAttribute("_csrf")).isNotNull();

		CsrfToken csrfTokenAttribute = (CsrfToken) this.request.getAttribute("_csrf");
		assertThat(csrfTokenAttribute.getToken()).isEqualTo(XOR_CSRF_TOKEN_VALUE);
	}

	@Test
	public void handleWhenSecureRandomSetThenUsed() {
		willAnswer(fillByteArray()).given(this.secureRandom).nextBytes(anyByteArray());

		this.handler.setSecureRandom(this.secureRandom);
		this.handler.handle(this.request, this.response, () -> this.token);
		CsrfToken csrfTokenAttribute = (CsrfToken) this.request.getAttribute(CsrfToken.class.getName());
		assertThat(csrfTokenAttribute.getToken()).isEqualTo(XOR_CSRF_TOKEN_VALUE);
		verify(this.secureRandom).nextBytes(anyByteArray());
		verifyNoMoreInteractions(this.secureRandom);
	}

	@Test
	public void handleWhenValidParametersThenRequestAttributesSet() {
		willAnswer(fillByteArray()).given(this.secureRandom).nextBytes(anyByteArray());

		this.handler.setSecureRandom(this.secureRandom);
		this.handler.handle(this.request, this.response, () -> this.token);
		CsrfToken csrfTokenAttribute = (CsrfToken) this.request.getAttribute(CsrfToken.class.getName());
		assertThat(csrfTokenAttribute.getToken()).isEqualTo(XOR_CSRF_TOKEN_VALUE);
		verify(this.secureRandom).nextBytes(anyByteArray());
		assertThat(this.request.getAttribute(CsrfToken.class.getName())).isNotNull();
		assertThat(this.request.getAttribute("_csrf")).isNotNull();
	}

	@Test
	public void handleWhenCsrfTokenRequestedTwiceThenCached() {
		this.handler.handle(this.request, this.response, () -> this.token);

		CsrfToken csrfTokenAttribute = (CsrfToken) this.request.getAttribute(CsrfToken.class.getName());
		assertThat(csrfTokenAttribute.getToken()).isNotEqualTo(this.token.getToken());
		assertThat(csrfTokenAttribute.getToken()).isEqualTo(csrfTokenAttribute.getToken());
	}

	@Test
	public void resolveCsrfTokenValueWhenRequestIsNullThenThrowsIllegalArgumentException() {
		// @formatter:off
		assertThatIllegalArgumentException()
				.isThrownBy(() -> this.handler.resolveCsrfTokenValue(null, this.token))
				.withMessage("request cannot be null");
		// @formatter:on
	}

	@Test
	public void resolveCsrfTokenValueWhenCsrfTokenIsNullThenThrowsIllegalArgumentException() {
		// @formatter:off
		assertThatIllegalArgumentException()
				.isThrownBy(() -> this.handler.resolveCsrfTokenValue(this.request, null))
				.withMessage("csrfToken cannot be null");
		// @formatter:on
	}

	@Test
	public void resolveCsrfTokenValueWhenTokenNotSetThenReturnsNull() {
		String tokenValue = this.handler.resolveCsrfTokenValue(this.request, this.token);
		assertThat(tokenValue).isNull();
	}

	@Test
	public void resolveCsrfTokenValueWhenParameterSetThenReturnsTokenValue() {
		this.request.setParameter(this.token.getParameterName(), XOR_CSRF_TOKEN_VALUE);
		String tokenValue = this.handler.resolveCsrfTokenValue(this.request, this.token);
		assertThat(tokenValue).isEqualTo(this.token.getToken());
	}

	@Test
	public void resolveCsrfTokenValueWhenHeaderSetThenReturnsTokenValue() {
		this.request.addHeader(this.token.getHeaderName(), XOR_CSRF_TOKEN_VALUE);
		String tokenValue = this.handler.resolveCsrfTokenValue(this.request, this.token);
		assertThat(tokenValue).isEqualTo(this.token.getToken());
	}

	@Test
	public void resolveCsrfTokenValueWhenHeaderAndParameterSetThenHeaderIsPreferred() {
		this.request.addHeader(this.token.getHeaderName(), XOR_CSRF_TOKEN_VALUE);
		this.request.setParameter(this.token.getParameterName(), "invalid");
		String tokenValue = this.handler.resolveCsrfTokenValue(this.request, this.token);
		assertThat(tokenValue).isEqualTo(this.token.getToken());
	}

<<<<<<< HEAD
	@Test
	public void resolveCsrfTokenIsInvalidThenReturnsNull() {
=======
	// gh-13310, gh-15184
	@Test
	public void resolveCsrfTokenValueWhenCsrfBytesIsShorterThanRandomBytesThenReturnsNull() {
		/*
		 * Token format: 3 random pad bytes + 2 padded bytes.
		 */
		byte[] actualBytes = { 1, 1, 1, 96, 99 };
		String actualToken = Base64.getEncoder().encodeToString(actualBytes);
		this.request.setParameter(this.token.getParameterName(), actualToken);
		String tokenValue = this.handler.resolveCsrfTokenValue(this.request, this.token);
		assertThat(tokenValue).isNull();
	}

	// gh-13310, gh-15184
	@Test
	public void resolveCsrfTokenValueWhenCsrfBytesIsLongerThanRandomBytesThenReturnsNull() {
		/*
		 * Token format: 3 random pad bytes + 4 padded bytes.
		 */
		byte[] actualBytes = { 1, 1, 1, 96, 99, 98, 97 };
		String actualToken = Base64.getEncoder().encodeToString(actualBytes);
		this.request.setParameter(this.token.getParameterName(), actualToken);
		String tokenValue = this.handler.resolveCsrfTokenValue(this.request, this.token);
		assertThat(tokenValue).isNull();
	}

	// gh-13310, gh-15184
	@Test
	public void resolveCsrfTokenValueWhenTokenBytesIsShorterThanActualBytesThenReturnsNull() {
>>>>>>> dcb8c563
		this.request.setParameter(this.token.getParameterName(), XOR_CSRF_TOKEN_VALUE);
		CsrfToken csrfToken = new DefaultCsrfToken("headerName", "paramName", "a");
		String tokenValue = this.handler.resolveCsrfTokenValue(this.request, csrfToken);
		assertThat(tokenValue).isNull();
	}

<<<<<<< HEAD
=======
	// gh-13310, gh-15184
	@Test
	public void resolveCsrfTokenValueWhenTokenBytesIsLongerThanActualBytesThenReturnsNull() {
		this.request.setParameter(this.token.getParameterName(), XOR_CSRF_TOKEN_VALUE);
		CsrfToken csrfToken = new DefaultCsrfToken("headerName", "paramName", "abcde");
		String tokenValue = this.handler.resolveCsrfTokenValue(this.request, csrfToken);
		assertThat(tokenValue).isNull();
	}

	// gh-13310, gh-15184
	@Test
	public void resolveCsrfTokenValueWhenActualBytesIsEmptyThenReturnsNull() {
		this.request.setParameter(this.token.getParameterName(), "");
		String tokenValue = this.handler.resolveCsrfTokenValue(this.request, this.token);
		assertThat(tokenValue).isNull();
	}

>>>>>>> dcb8c563
	private static Answer<Void> fillByteArray() {
		return (invocation) -> {
			byte[] bytes = invocation.getArgument(0);
			Arrays.fill(bytes, (byte) 1);
			return null;
		};
	}

	private static byte[] anyByteArray() {
		return any(byte[].class);
	}

}<|MERGE_RESOLUTION|>--- conflicted
+++ resolved
@@ -1,9 +1,5 @@
 /*
-<<<<<<< HEAD
- * Copyright 2002-2023 the original author or authors.
-=======
  * Copyright 2002-2024 the original author or authors.
->>>>>>> dcb8c563
  *
  * Licensed under the Apache License, Version 2.0 (the "License");
  * you may not use this file except in compliance with the License.
@@ -215,10 +211,6 @@
 		assertThat(tokenValue).isEqualTo(this.token.getToken());
 	}
 
-<<<<<<< HEAD
-	@Test
-	public void resolveCsrfTokenIsInvalidThenReturnsNull() {
-=======
 	// gh-13310, gh-15184
 	@Test
 	public void resolveCsrfTokenValueWhenCsrfBytesIsShorterThanRandomBytesThenReturnsNull() {
@@ -248,15 +240,12 @@
 	// gh-13310, gh-15184
 	@Test
 	public void resolveCsrfTokenValueWhenTokenBytesIsShorterThanActualBytesThenReturnsNull() {
->>>>>>> dcb8c563
 		this.request.setParameter(this.token.getParameterName(), XOR_CSRF_TOKEN_VALUE);
 		CsrfToken csrfToken = new DefaultCsrfToken("headerName", "paramName", "a");
 		String tokenValue = this.handler.resolveCsrfTokenValue(this.request, csrfToken);
 		assertThat(tokenValue).isNull();
 	}
 
-<<<<<<< HEAD
-=======
 	// gh-13310, gh-15184
 	@Test
 	public void resolveCsrfTokenValueWhenTokenBytesIsLongerThanActualBytesThenReturnsNull() {
@@ -274,7 +263,6 @@
 		assertThat(tokenValue).isNull();
 	}
 
->>>>>>> dcb8c563
 	private static Answer<Void> fillByteArray() {
 		return (invocation) -> {
 			byte[] bytes = invocation.getArgument(0);
